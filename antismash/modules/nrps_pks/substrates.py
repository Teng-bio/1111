--- conflicted
+++ resolved
@@ -32,12 +32,8 @@
                     domain name to Prediction
     """
     at_domains = extract_at_domains(cds_features)
-<<<<<<< HEAD
     ks_domains = extract_ks_domains(cds_features)
-    method_results = {}  # type: Dict[str, Dict[str, Prediction]]
-=======
     method_results: Dict[str, Dict[str, Prediction]] = {}
->>>>>>> d4800ecb
     if at_domains:
         signature_results, minowa_at_results = run_minowa_predictor_pks_at(at_domains)
         method_results["signature"] = signature_results
